--- conflicted
+++ resolved
@@ -1,392 +1,381 @@
-﻿//  Copyright 2011 Marc Fletcher, Matthew Dean
-//
-//  This program is free software: you can redistribute it and/or modify
-//  it under the terms of the GNU General Public License as published by
-//  the Free Software Foundation, either version 3 of the License, or
-//  (at your option) any later version.
-//
-//  This program is distributed in the hope that it will be useful,
-//  but WITHOUT ANY WARRANTY; without even the implied warranty of
-//  MERCHANTABILITY or FITNESS FOR A PARTICULAR PURPOSE.  See the
-//  GNU General Public License for more details.
-//
-//  You should have received a copy of the GNU General Public License
-//  along with this program.  If not, see <http://www.gnu.org/licenses/>.
-
-using System;
-using System.Collections.Generic;
-using System.Linq;
-using System.Text;
-using DPSBase;
-using System.Threading;
-
-namespace NetworkCommsDotNet
-{
-    /// <summary>
-    /// Contains options and flags for sending and receiving data such as serialisation method, data processors, encryption etc.
-    /// Several static constructors are provided to help create SendRecieveOptions in the most common formats.
-    /// </summary>
-    public class SendReceiveOptions : ICloneable
-    {
-        private DataSerializer _dataSerializer;
-        private List<DataProcessor> _dataProcessors;
-
-        /// <summary>
-        /// Gets the <see cref="DPSBase.DataSerializer"/> that should be used when sending information
-        /// </summary>
-        public DataSerializer DataSerializer
-        {
-            get { return _dataSerializer; }
-            protected set
-            {
-                if (value == null)
-                    _dataSerializer = DPSManager.GetDataSerializer<NullSerializer>();
-                else
-                    _dataSerializer = value;
-            }
-        }
-
-        /// <summary>
-        /// Gets the <see cref="DPSBase.DataProcessor"/>s that should be used when sending information. <see cref="DPSBase.DataProcessor"/>s are applied in index order
-        /// </summary>
-        public List<DataProcessor> DataProcessors 
-        {
-            get { return _dataProcessors; }
-            protected set
-            {
-                if (value == null)
-                {
-                    _dataProcessors = new List<DataProcessor>();
-<<<<<<< HEAD
-                else if (value.Count > 7)
-                    throw new ArgumentException("A maximum of seven data processors are supported");
-=======
-                    return;
-                }
-
-                if (value.Count > 7)
-                    throw new ArgumentException("Only 7 data Processors are supported");
-
-                //validate the list to make sure all the data processors are the same
-                if (value.Distinct().SequenceEqual(value))
-                    _dataProcessors = value;
->>>>>>> ccd4b560
-                else
-                {
-                    //validate the list to make sure all the data processors are the same
-                    if (value.Distinct().SequenceEqual(value))
-                        _dataProcessors = value;
-                    else
-                        throw new ArgumentException("Same data processor cannot be provided more than once.");
-                }
-            }
-        }
-
-        private Dictionary<string, string> options;
-
-        /// <summary>
-        /// Gets the options that should be passed to the <see cref="DPSBase.DataSerializer"/> and <see cref="DPSBase.DataProcessor"/>s on object serialization and deserialization
-        /// </summary>
-        public Dictionary<string, string> Options
-        {
-            get { return options; }
-        }
-        
-        /// <summary>
-        /// Initializes a new instance of the <see cref="SendReceiveOptions"/> class with a specified <see cref="DPSBase.DataSerializer"/>, set of <see cref="DPSBase.DataProcessor"/>s and and other options
-        /// </summary>
-        /// <param name="serializer">The <see cref="DPSBase.DataSerializer"/> to use</param>
-        /// <param name="dataProcessors">The set of <see cref="DPSBase.DataProcessor"/>s to use.  The order in the list determines the order the <see cref="DPSBase.DataProcessor"/>s will be applied</param>
-        /// <param name="options">Allows additional options to be passed to the <see cref="DPSBase.DataSerializer"/> and <see cref="DPSBase.DataProcessor"/>s</param>
-        public SendReceiveOptions(DataSerializer serializer, List<DataProcessor> dataProcessors, Dictionary<string, string> options)
-        {            
-            this.DataSerializer = serializer;
-            this.DataProcessors = dataProcessors;
-
-            if (options != null)
-                this.options = options;
-            else
-                this.options = new Dictionary<string, string>();
-        }
-        
-        /// <summary>
-        /// Initializes a new instance of the <see cref="SendReceiveOptions"/> class providing only options for the <see cref="DPSBase.DataSerializer"/> and <see cref="DPSBase.DataProcessor"/>s.  This constructor should only be used when adding packet handlers for incoming connections
-        /// </summary>
-        /// <param name="options">Allows additional options to be passed to the <see cref="DPSBase.DataSerializer"/> and <see cref="DPSBase.DataProcessor"/>s</param>
-        public SendReceiveOptions(Dictionary<string, string> options)
-        {
-            if (options != null)
-                this.options = options;
-            else
-                this.options = new Dictionary<string, string>();
-        }
-
-        /// <summary>
-        /// Determines whether the supplied <see cref="SendReceiveOptions"/> is compatible, from a serialization point of view, with this instance
-        /// </summary>
-        /// <param name="options">The <see cref="SendReceiveOptions"/> to compare against</param>
-        /// <returns>True if the options are compatible, false otherwise</returns>
-        /// <remarks>Two <see cref="SendReceiveOptions"/> instances will be compatible if they use the same <see cref="DPSBase.DataSerializer"/> and the same set of <see cref="DPSBase.DataProcessor"/>s</remarks>
-        public bool OptionsCompatible(SendReceiveOptions options)
-        {
-            return options.DataProcessors.SequenceEqual(DataProcessors) && options.DataSerializer == DataSerializer;                    
-        }
-
-        #region ICloneable Members
-
-        /// <inheritdoc />
-        public object Clone()
-        {
-            return new SendReceiveOptions(DataSerializer, new List<DataProcessor>(DataProcessors), new Dictionary<string,string>(Options));
-        }
-
-        #endregion
-    }
-
-    /// <inheritdoc />
-    /// <typeparam name="DS">The type of <see cref="DPSBase.DataSerializer"/> to use</typeparam>
-    public class SendRecieveOptions<DS> : SendReceiveOptions 
-        where DS : DataSerializer
-    {
-        /// <summary>
-        /// Initializes a new instance of the <see cref="SendReceiveOptions"/> class. The <see cref="DPSBase.DataSerializer"/> is passed as a generic parameter and no <see cref="DPSBase.DataProcessor"/>s are used. To provide additional options see other overrides. 
-        /// </summary>
-        public SendRecieveOptions()
-            : base(null)
-        {
-            DataSerializer = DPSManager.GetDataSerializer<DS>();
-            DataProcessors = null; //Note that this will cause data processors to be set to an empty list
-        }
-
-        /// <summary>
-        /// Initializes a new instance of the <see cref="SendReceiveOptions"/> class. The <see cref="DPSBase.DataSerializer"/> is passed as a generic parameter and no <see cref="DPSBase.DataProcessor"/>s are used.  
-        /// Further options can be passed to the <see cref="DPSBase.DataSerializer"/> as an argument which may be null
-        /// </summary>
-        /// <param name="options">Additional options to be passed to the <see cref="DPSBase.DataSerializer"/></param>
-        public SendRecieveOptions(Dictionary<string, string> options)
-            : base(options)
-        {
-            DataSerializer = DPSManager.GetDataSerializer<DS>();
-            DataProcessors = null; //Note that this will cause data processors to be set to an empty list
-        }
-    }
-
-    /// <inheritdoc />
-    /// <typeparam name="DS">The type of <see cref="DPSBase.DataSerializer"/> to use</typeparam>
-    /// <typeparam name="DP1">The type of <see cref="DPSBase.DataProcessor"/> to use</typeparam>
-    public class SendRecieveOptions<DS, DP1> : SendReceiveOptions 
-        where DS : DataSerializer 
-        where DP1 : DataProcessor
-    {
-        /// <summary>
-        /// Initializes a new instance of the <see cref="SendReceiveOptions"/> class. The <see cref="DPSBase.DataSerializer"/> and a single <see cref="DPSBase.DataProcessor"/> while will be used are passed as generic parameters. To provide additional options see other overrides. 
-        /// </summary>
-        public SendRecieveOptions()
-            : base(null)
-        {
-            DataSerializer = DPSManager.GetDataSerializer<DS>();
-            DataProcessors = new List<DataProcessor>() { DPSManager.GetDataProcessor<DP1>() };
-        }
-
-        /// <summary>
-        /// Initializes a new instance of the <see cref="SendReceiveOptions"/> class. The <see cref="DPSBase.DataSerializer"/> and a single <see cref="DPSBase.DataProcessor"/> while will be used are passed as generic parameters
-        /// Further options can be passed to the <see cref="DPSBase.DataSerializer"/> and <see cref="DPSBase.DataProcessor"/> as an argument which may be null
-        /// </summary>
-        /// <param name="options">Additional options to be passed to the <see cref="DPSBase.DataSerializer"/> and <see cref="DPSBase.DataProcessor"/></param>
-        public SendRecieveOptions(Dictionary<string, string> options)
-            : base(options)
-        {
-            DataSerializer = DPSManager.GetDataSerializer<DS>();
-            DataProcessors = new List<DataProcessor>() { DPSManager.GetDataProcessor<DP1>() };
-        }
-    }
-
-    /// <inheritdoc />
-    /// <typeparam name="DS">The type of <see cref="DPSBase.DataSerializer"/> to use</typeparam>
-    /// <typeparam name="DP1">The type of the first <see cref="DPSBase.DataProcessor"/> to use</typeparam>
-    /// <typeparam name="DP2">The type of the second <see cref="DPSBase.DataProcessor"/> to use</typeparam>
-    public class SendRecieveOptions<DS, DP1, DP2> : SendReceiveOptions
-        where DS : DataSerializer
-        where DP1 : DataProcessor
-        where DP2 : DataProcessor
-    {
-        /// <summary>
-        /// Initializes a new instance of the <see cref="SendReceiveOptions"/> class. The <see cref="DPSBase.DataSerializer"/> and 2 <see cref="DPSBase.DataProcessor"/>s while will be used are passed as generic parameters
-        /// Further options can be passed to the <see cref="DPSBase.DataSerializer"/> and <see cref="DPSBase.DataProcessor"/>s as an argument which may be null
-        /// </summary>
-        /// <param name="options">Additional options to be passed to the <see cref="DPSBase.DataSerializer"/> and <see cref="DPSBase.DataProcessor"/>s</param>
-        public SendRecieveOptions(Dictionary<string, string> options)
-            : base(options)
-        {
-            DataSerializer = DPSManager.GetDataSerializer<DS>();
-            DataProcessors = new List<DataProcessor>() {
-                DPSManager.GetDataProcessor<DP1>(),
-                DPSManager.GetDataProcessor<DP2>() };
-        }
-    }
-
-    /// <inheritdoc />
-    /// <typeparam name="DS">The type of <see cref="DPSBase.DataSerializer"/> to use</typeparam>
-    /// <typeparam name="DP1">The type of the first <see cref="DPSBase.DataProcessor"/> to use</typeparam>
-    /// <typeparam name="DP2">The type of the second <see cref="DPSBase.DataProcessor"/> to use</typeparam>
-    /// <typeparam name="DP3">The type of the third <see cref="DPSBase.DataProcessor"/> to use</typeparam>
-    public class SendRecieveOptions<DS, DP1, DP2, DP3> : SendReceiveOptions
-        where DS : DataSerializer
-        where DP1 : DataProcessor
-        where DP2 : DataProcessor
-        where DP3 : DataProcessor
-    {
-        /// <summary>
-        /// Initializes a new instance of the <see cref="SendReceiveOptions"/> class. The <see cref="DPSBase.DataSerializer"/> and 3 <see cref="DPSBase.DataProcessor"/>s while will be used are passed as generic parameters
-        /// Further options can be passed to the <see cref="DPSBase.DataSerializer"/> and <see cref="DPSBase.DataProcessor"/>s as an argument which may be null
-        /// </summary>
-        /// <param name="options">Additional options to be passed to the <see cref="DPSBase.DataSerializer"/> and <see cref="DPSBase.DataProcessor"/>s</param>
-        public SendRecieveOptions(Dictionary<string, string> options)
-            : base(options)
-        {
-            DataSerializer = DPSManager.GetDataSerializer<DS>();
-            DataProcessors = new List<DataProcessor>() {
-                DPSManager.GetDataProcessor<DP1>(), 
-                DPSManager.GetDataProcessor<DP2>(), 
-                DPSManager.GetDataProcessor<DP3>() };
-        }
-    }
-
-    /// <inheritdoc />
-    /// <typeparam name="DS">The type of <see cref="DPSBase.DataSerializer"/> to use</typeparam>
-    /// <typeparam name="DP1">The type of the first <see cref="DPSBase.DataProcessor"/> to use</typeparam>
-    /// <typeparam name="DP2">The type of the second <see cref="DPSBase.DataProcessor"/> to use</typeparam>
-    /// <typeparam name="DP3">The type of the third <see cref="DPSBase.DataProcessor"/> to use</typeparam>
-    /// <typeparam name="DP4">The type of the fourth <see cref="DPSBase.DataProcessor"/> to use</typeparam>
-    public class SendRecieveOptions<DS, DP1, DP2, DP3, DP4> : SendReceiveOptions
-        where DS : DataSerializer
-        where DP1 : DataProcessor
-        where DP2 : DataProcessor
-        where DP3 : DataProcessor
-        where DP4 : DataProcessor
-    {
-        /// <summary>
-        /// Initializes a new instance of the <see cref="SendReceiveOptions"/> class. The <see cref="DPSBase.DataSerializer"/> and 4 <see cref="DPSBase.DataProcessor"/>s while will be used are passed as generic parameters
-        /// Further options can be passed to the <see cref="DPSBase.DataSerializer"/> and <see cref="DPSBase.DataProcessor"/>s as an argument which may be null
-        /// </summary>
-        /// <param name="options">Additional options to be passed to the <see cref="DPSBase.DataSerializer"/> and <see cref="DPSBase.DataProcessor"/>s</param>
-        public SendRecieveOptions(Dictionary<string, string> options)
-            : base(options)
-        {
-            DataSerializer = DPSManager.GetDataSerializer<DS>();
-            DataProcessors = new List<DataProcessor>() {
-                DPSManager.GetDataProcessor<DP1>(),
-                DPSManager.GetDataProcessor<DP2>(),
-                DPSManager.GetDataProcessor<DP3>(),
-                DPSManager.GetDataProcessor<DP4>() };
-        }
-    }
-
-    /// <inheritdoc />
-    /// <typeparam name="DS">The type of <see cref="DPSBase.DataSerializer"/> to use</typeparam>
-    /// <typeparam name="DP1">The type of the first <see cref="DPSBase.DataProcessor"/> to use</typeparam>
-    /// <typeparam name="DP2">The type of the second <see cref="DPSBase.DataProcessor"/> to use</typeparam>
-    /// <typeparam name="DP3">The type of the third <see cref="DPSBase.DataProcessor"/> to use</typeparam>
-    /// <typeparam name="DP4">The type of the fourth <see cref="DPSBase.DataProcessor"/> to use</typeparam>
-    /// <typeparam name="DP5">The type of the fifth <see cref="DPSBase.DataProcessor"/> to use</typeparam>
-    public class SendRecieveOptions<DS, DP1, DP2, DP3, DP4, DP5> : SendReceiveOptions
-        where DS : DataSerializer
-        where DP1 : DataProcessor
-        where DP2 : DataProcessor
-        where DP3 : DataProcessor
-        where DP4 : DataProcessor
-        where DP5 : DataProcessor
-    {
-        /// <summary>
-        /// Initializes a new instance of the <see cref="SendReceiveOptions"/> class. The <see cref="DPSBase.DataSerializer"/> and 5 <see cref="DPSBase.DataProcessor"/>s while will be used are passed as generic parameters
-        /// Further options can be passed to the <see cref="DPSBase.DataSerializer"/> and <see cref="DPSBase.DataProcessor"/>s as an argument which may be null
-        /// </summary>
-        /// <param name="options">Additional options to be passed to the <see cref="DPSBase.DataSerializer"/> and <see cref="DPSBase.DataProcessor"/>s</param>
-        public SendRecieveOptions(Dictionary<string, string> options)
-            : base(options)
-        {
-            DataSerializer = DPSManager.GetDataSerializer<DS>();
-            DataProcessors = new List<DataProcessor>() {
-                DPSManager.GetDataProcessor<DP1>(),
-                DPSManager.GetDataProcessor<DP2>(),
-                DPSManager.GetDataProcessor<DP3>(),
-                DPSManager.GetDataProcessor<DP4>(),
-                DPSManager.GetDataProcessor<DP5>() };
-        }
-    }
-
-    /// <inheritdoc />
-    /// <typeparam name="DS">The type of <see cref="DPSBase.DataSerializer"/> to use</typeparam>
-    /// <typeparam name="DP1">The type of the first <see cref="DPSBase.DataProcessor"/> to use</typeparam>
-    /// <typeparam name="DP2">The type of the second <see cref="DPSBase.DataProcessor"/> to use</typeparam>
-    /// <typeparam name="DP3">The type of the third <see cref="DPSBase.DataProcessor"/> to use</typeparam>
-    /// <typeparam name="DP4">The type of the fourth <see cref="DPSBase.DataProcessor"/> to use</typeparam>
-    /// <typeparam name="DP5">The type of the fifth <see cref="DPSBase.DataProcessor"/> to use</typeparam>
-    /// <typeparam name="DP6">The type of the sixth <see cref="DPSBase.DataProcessor"/> to use</typeparam>
-    public class SendRecieveOptions<DS, DP1, DP2, DP3, DP4, DP5, DP6> : SendReceiveOptions
-        where DS : DataSerializer
-        where DP1 : DataProcessor
-        where DP2 : DataProcessor
-        where DP3 : DataProcessor
-        where DP4 : DataProcessor
-        where DP5 : DataProcessor
-        where DP6 : DataProcessor
-    {
-        /// <summary>
-        /// Initializes a new instance of the <see cref="SendReceiveOptions"/> class. The <see cref="DPSBase.DataSerializer"/> and 6 <see cref="DPSBase.DataProcessor"/>s while will be used are passed as generic parameters
-        /// Further options can be passed to the <see cref="DPSBase.DataSerializer"/> and <see cref="DPSBase.DataProcessor"/>s as an argument which may be null
-        /// </summary>
-        /// <param name="options">Additional options to be passed to the <see cref="DPSBase.DataSerializer"/> and <see cref="DPSBase.DataProcessor"/>s</param>
-        public SendRecieveOptions(Dictionary<string, string> options)
-            : base(options)
-        {
-            DataSerializer = DPSManager.GetDataSerializer<DS>();
-            DataProcessors = new List<DataProcessor>() {
-                DPSManager.GetDataProcessor<DP1>(),
-                DPSManager.GetDataProcessor<DP2>(),
-                DPSManager.GetDataProcessor<DP3>(),
-                DPSManager.GetDataProcessor<DP4>(),
-                DPSManager.GetDataProcessor<DP5>(),
-                DPSManager.GetDataProcessor<DP6>() };
-        }
-    }
-
-    /// <inheritdoc />
-    /// <typeparam name="DS">The type of <see cref="DPSBase.DataSerializer"/> to use</typeparam>
-    /// <typeparam name="DP1">The type of the first <see cref="DPSBase.DataProcessor"/> to use</typeparam>
-    /// <typeparam name="DP2">The type of the second <see cref="DPSBase.DataProcessor"/> to use</typeparam>
-    /// <typeparam name="DP3">The type of the third <see cref="DPSBase.DataProcessor"/> to use</typeparam>
-    /// <typeparam name="DP4">The type of the fourth <see cref="DPSBase.DataProcessor"/> to use</typeparam>
-    /// <typeparam name="DP5">The type of the fifth <see cref="DPSBase.DataProcessor"/> to use</typeparam>
-    /// <typeparam name="DP6">The type of the sixth <see cref="DPSBase.DataProcessor"/> to use</typeparam>
-    /// <typeparam name="DP7">The type of the seventh <see cref="DPSBase.DataProcessor"/> to use</typeparam>
-    public class SendRecieveOptions<DS, DP1, DP2, DP3, DP4, DP5, DP6, DP7> : SendReceiveOptions
-        where DS : DataSerializer
-        where DP1 : DataProcessor
-        where DP2 : DataProcessor
-        where DP3 : DataProcessor
-        where DP4 : DataProcessor
-        where DP5 : DataProcessor
-        where DP6 : DataProcessor
-        where DP7 : DataProcessor
-    {
-        /// <summary>
-        /// Initializes a new instance of the <see cref="SendReceiveOptions"/> class. The <see cref="DPSBase.DataSerializer"/> and 7 <see cref="DPSBase.DataProcessor"/>s while will be used are passed as generic parameters
-        /// Further options can be passed to the <see cref="DPSBase.DataSerializer"/> and <see cref="DPSBase.DataProcessor"/>s as an argument which may be null
-        /// </summary>
-        /// <param name="options">Additional options to be passed to the <see cref="DPSBase.DataSerializer"/> and <see cref="DPSBase.DataProcessor"/>s</param>
-        public SendRecieveOptions(Dictionary<string, string> options)
-            : base(options)
-        {
-            DataSerializer = DPSManager.GetDataSerializer<DS>();
-            DataProcessors = new List<DataProcessor>() {
-                DPSManager.GetDataProcessor<DP1>(),
-                DPSManager.GetDataProcessor<DP2>(),
-                DPSManager.GetDataProcessor<DP3>(),
-                DPSManager.GetDataProcessor<DP4>(),
-                DPSManager.GetDataProcessor<DP5>(),
-                DPSManager.GetDataProcessor<DP6>(),
-                DPSManager.GetDataProcessor<DP7>() };
-        }
-    }
-}
+﻿//  Copyright 2011 Marc Fletcher, Matthew Dean
+//
+//  This program is free software: you can redistribute it and/or modify
+//  it under the terms of the GNU General Public License as published by
+//  the Free Software Foundation, either version 3 of the License, or
+//  (at your option) any later version.
+//
+//  This program is distributed in the hope that it will be useful,
+//  but WITHOUT ANY WARRANTY; without even the implied warranty of
+//  MERCHANTABILITY or FITNESS FOR A PARTICULAR PURPOSE.  See the
+//  GNU General Public License for more details.
+//
+//  You should have received a copy of the GNU General Public License
+//  along with this program.  If not, see <http://www.gnu.org/licenses/>.
+
+using System;
+using System.Collections.Generic;
+using System.Linq;
+using System.Text;
+using DPSBase;
+using System.Threading;
+
+namespace NetworkCommsDotNet
+{
+    /// <summary>
+    /// Contains options and flags for sending and receiving data such as serialisation method, data processors, encryption etc.
+    /// Several static constructors are provided to help create SendRecieveOptions in the most common formats.
+    /// </summary>
+    public class SendReceiveOptions : ICloneable
+    {
+        private DataSerializer _dataSerializer;
+        private List<DataProcessor> _dataProcessors;
+
+        /// <summary>
+        /// Gets the <see cref="DPSBase.DataSerializer"/> that should be used when sending information
+        /// </summary>
+        public DataSerializer DataSerializer
+        {
+            get { return _dataSerializer; }
+            protected set
+            {
+                if (value == null)
+                    _dataSerializer = DPSManager.GetDataSerializer<NullSerializer>();
+                else
+                    _dataSerializer = value;
+            }
+        }
+
+        /// <summary>
+        /// Gets the <see cref="DPSBase.DataProcessor"/>s that should be used when sending information. <see cref="DPSBase.DataProcessor"/>s are applied in index order
+        /// </summary>
+        public List<DataProcessor> DataProcessors 
+        {
+            get { return _dataProcessors; }
+            protected set
+            {
+                if (value == null)
+                {
+                    _dataProcessors = new List<DataProcessor>();
+                    return;
+                }
+
+                if (value.Count > 7)
+                    throw new ArgumentException("Only 7 data Processors are supported");
+
+                //validate the list to make sure all the data processors are the same
+                if (value.Distinct().SequenceEqual(value))
+                    _dataProcessors = value;
+                else
+                    throw new ArgumentException("Same data processor cannot be applied twice");
+            }
+        }
+
+        private Dictionary<string, string> options;
+
+        /// <summary>
+        /// Gets the options that should be passed to the <see cref="DPSBase.DataSerializer"/> and <see cref="DPSBase.DataProcessor"/>s on object serialization and deserialization
+        /// </summary>
+        public Dictionary<string, string> Options
+        {
+            get { return options; }
+        }
+        
+        /// <summary>
+        /// Initializes a new instance of the <see cref="SendReceiveOptions"/> class with a specified <see cref="DPSBase.DataSerializer"/>, set of <see cref="DPSBase.DataProcessor"/>s and and other options
+        /// </summary>
+        /// <param name="serializer">The <see cref="DPSBase.DataSerializer"/> to use</param>
+        /// <param name="dataProcessors">The set of <see cref="DPSBase.DataProcessor"/>s to use.  The order in the list determines the order the <see cref="DPSBase.DataProcessor"/>s will be applied</param>
+        /// <param name="options">Allows additional options to be passed to the <see cref="DPSBase.DataSerializer"/> and <see cref="DPSBase.DataProcessor"/>s</param>
+        public SendReceiveOptions(DataSerializer serializer, List<DataProcessor> dataProcessors, Dictionary<string, string> options)
+        {            
+            this.DataSerializer = serializer;
+            this.DataProcessors = dataProcessors;
+
+            if (options != null)
+                this.options = options;
+            else
+                this.options = new Dictionary<string, string>();
+        }
+        
+        /// <summary>
+        /// Initializes a new instance of the <see cref="SendReceiveOptions"/> class providing only options for the <see cref="DPSBase.DataSerializer"/> and <see cref="DPSBase.DataProcessor"/>s.  This constructor should only be used when adding packet handlers for incoming connections
+        /// </summary>
+        /// <param name="options">Allows additional options to be passed to the <see cref="DPSBase.DataSerializer"/> and <see cref="DPSBase.DataProcessor"/>s</param>
+        public SendReceiveOptions(Dictionary<string, string> options)
+        {
+            if (options != null)
+                this.options = options;
+            else
+                this.options = new Dictionary<string, string>();
+        }
+
+        /// <summary>
+        /// Determines whether the supplied <see cref="SendReceiveOptions"/> is compatible, from a serialization point of view, with this instance
+        /// </summary>
+        /// <param name="options">The <see cref="SendReceiveOptions"/> to compare against</param>
+        /// <returns>True if the options are compatible, false otherwise</returns>
+        /// <remarks>Two <see cref="SendReceiveOptions"/> instances will be compatible if they use the same <see cref="DPSBase.DataSerializer"/> and the same set of <see cref="DPSBase.DataProcessor"/>s</remarks>
+        public bool OptionsCompatible(SendReceiveOptions options)
+        {
+            return options.DataProcessors.SequenceEqual(DataProcessors) && options.DataSerializer == DataSerializer;                    
+        }
+
+        #region ICloneable Members
+
+        /// <inheritdoc />
+        public object Clone()
+        {
+            return new SendReceiveOptions(DataSerializer, new List<DataProcessor>(DataProcessors), new Dictionary<string,string>(Options));
+        }
+
+        #endregion
+    }
+
+    /// <inheritdoc />
+    /// <typeparam name="DS">The type of <see cref="DPSBase.DataSerializer"/> to use</typeparam>
+    public class SendRecieveOptions<DS> : SendReceiveOptions 
+        where DS : DataSerializer
+    {
+        /// <summary>
+        /// Initializes a new instance of the <see cref="SendReceiveOptions"/> class. The <see cref="DPSBase.DataSerializer"/> is passed as a generic parameter and no <see cref="DPSBase.DataProcessor"/>s are used. To provide additional options see other overrides. 
+        /// </summary>
+        public SendRecieveOptions()
+            : base(null)
+        {
+            DataSerializer = DPSManager.GetDataSerializer<DS>();
+            DataProcessors = null; //Note that this will cause data processors to be set to an empty list
+        }
+
+        /// <summary>
+        /// Initializes a new instance of the <see cref="SendReceiveOptions"/> class. The <see cref="DPSBase.DataSerializer"/> is passed as a generic parameter and no <see cref="DPSBase.DataProcessor"/>s are used.  
+        /// Further options can be passed to the <see cref="DPSBase.DataSerializer"/> as an argument which may be null
+        /// </summary>
+        /// <param name="options">Additional options to be passed to the <see cref="DPSBase.DataSerializer"/></param>
+        public SendRecieveOptions(Dictionary<string, string> options)
+            : base(options)
+        {
+            DataSerializer = DPSManager.GetDataSerializer<DS>();
+            DataProcessors = null; //Note that this will cause data processors to be set to an empty list
+        }
+    }
+
+    /// <inheritdoc />
+    /// <typeparam name="DS">The type of <see cref="DPSBase.DataSerializer"/> to use</typeparam>
+    /// <typeparam name="DP1">The type of <see cref="DPSBase.DataProcessor"/> to use</typeparam>
+    public class SendRecieveOptions<DS, DP1> : SendReceiveOptions 
+        where DS : DataSerializer 
+        where DP1 : DataProcessor
+    {
+        /// <summary>
+        /// Initializes a new instance of the <see cref="SendReceiveOptions"/> class. The <see cref="DPSBase.DataSerializer"/> and a single <see cref="DPSBase.DataProcessor"/> while will be used are passed as generic parameters. To provide additional options see other overrides. 
+        /// </summary>
+        public SendRecieveOptions()
+            : base(null)
+        {
+            DataSerializer = DPSManager.GetDataSerializer<DS>();
+            DataProcessors = new List<DataProcessor>() { DPSManager.GetDataProcessor<DP1>() };
+        }
+
+        /// <summary>
+        /// Initializes a new instance of the <see cref="SendReceiveOptions"/> class. The <see cref="DPSBase.DataSerializer"/> and a single <see cref="DPSBase.DataProcessor"/> while will be used are passed as generic parameters
+        /// Further options can be passed to the <see cref="DPSBase.DataSerializer"/> and <see cref="DPSBase.DataProcessor"/> as an argument which may be null
+        /// </summary>
+        /// <param name="options">Additional options to be passed to the <see cref="DPSBase.DataSerializer"/> and <see cref="DPSBase.DataProcessor"/></param>
+        public SendRecieveOptions(Dictionary<string, string> options)
+            : base(options)
+        {
+            DataSerializer = DPSManager.GetDataSerializer<DS>();
+            DataProcessors = new List<DataProcessor>() { DPSManager.GetDataProcessor<DP1>() };
+        }
+    }
+
+    /// <inheritdoc />
+    /// <typeparam name="DS">The type of <see cref="DPSBase.DataSerializer"/> to use</typeparam>
+    /// <typeparam name="DP1">The type of the first <see cref="DPSBase.DataProcessor"/> to use</typeparam>
+    /// <typeparam name="DP2">The type of the second <see cref="DPSBase.DataProcessor"/> to use</typeparam>
+    public class SendRecieveOptions<DS, DP1, DP2> : SendReceiveOptions
+        where DS : DataSerializer
+        where DP1 : DataProcessor
+        where DP2 : DataProcessor
+    {
+        /// <summary>
+        /// Initializes a new instance of the <see cref="SendReceiveOptions"/> class. The <see cref="DPSBase.DataSerializer"/> and 2 <see cref="DPSBase.DataProcessor"/>s while will be used are passed as generic parameters
+        /// Further options can be passed to the <see cref="DPSBase.DataSerializer"/> and <see cref="DPSBase.DataProcessor"/>s as an argument which may be null
+        /// </summary>
+        /// <param name="options">Additional options to be passed to the <see cref="DPSBase.DataSerializer"/> and <see cref="DPSBase.DataProcessor"/>s</param>
+        public SendRecieveOptions(Dictionary<string, string> options)
+            : base(options)
+        {
+            DataSerializer = DPSManager.GetDataSerializer<DS>();
+            DataProcessors = new List<DataProcessor>() {
+                DPSManager.GetDataProcessor<DP1>(),
+                DPSManager.GetDataProcessor<DP2>() };
+        }
+    }
+
+    /// <inheritdoc />
+    /// <typeparam name="DS">The type of <see cref="DPSBase.DataSerializer"/> to use</typeparam>
+    /// <typeparam name="DP1">The type of the first <see cref="DPSBase.DataProcessor"/> to use</typeparam>
+    /// <typeparam name="DP2">The type of the second <see cref="DPSBase.DataProcessor"/> to use</typeparam>
+    /// <typeparam name="DP3">The type of the third <see cref="DPSBase.DataProcessor"/> to use</typeparam>
+    public class SendRecieveOptions<DS, DP1, DP2, DP3> : SendReceiveOptions
+        where DS : DataSerializer
+        where DP1 : DataProcessor
+        where DP2 : DataProcessor
+        where DP3 : DataProcessor
+    {
+        /// <summary>
+        /// Initializes a new instance of the <see cref="SendReceiveOptions"/> class. The <see cref="DPSBase.DataSerializer"/> and 3 <see cref="DPSBase.DataProcessor"/>s while will be used are passed as generic parameters
+        /// Further options can be passed to the <see cref="DPSBase.DataSerializer"/> and <see cref="DPSBase.DataProcessor"/>s as an argument which may be null
+        /// </summary>
+        /// <param name="options">Additional options to be passed to the <see cref="DPSBase.DataSerializer"/> and <see cref="DPSBase.DataProcessor"/>s</param>
+        public SendRecieveOptions(Dictionary<string, string> options)
+            : base(options)
+        {
+            DataSerializer = DPSManager.GetDataSerializer<DS>();
+            DataProcessors = new List<DataProcessor>() {
+                DPSManager.GetDataProcessor<DP1>(), 
+                DPSManager.GetDataProcessor<DP2>(), 
+                DPSManager.GetDataProcessor<DP3>() };
+        }
+    }
+
+    /// <inheritdoc />
+    /// <typeparam name="DS">The type of <see cref="DPSBase.DataSerializer"/> to use</typeparam>
+    /// <typeparam name="DP1">The type of the first <see cref="DPSBase.DataProcessor"/> to use</typeparam>
+    /// <typeparam name="DP2">The type of the second <see cref="DPSBase.DataProcessor"/> to use</typeparam>
+    /// <typeparam name="DP3">The type of the third <see cref="DPSBase.DataProcessor"/> to use</typeparam>
+    /// <typeparam name="DP4">The type of the fourth <see cref="DPSBase.DataProcessor"/> to use</typeparam>
+    public class SendRecieveOptions<DS, DP1, DP2, DP3, DP4> : SendReceiveOptions
+        where DS : DataSerializer
+        where DP1 : DataProcessor
+        where DP2 : DataProcessor
+        where DP3 : DataProcessor
+        where DP4 : DataProcessor
+    {
+        /// <summary>
+        /// Initializes a new instance of the <see cref="SendReceiveOptions"/> class. The <see cref="DPSBase.DataSerializer"/> and 4 <see cref="DPSBase.DataProcessor"/>s while will be used are passed as generic parameters
+        /// Further options can be passed to the <see cref="DPSBase.DataSerializer"/> and <see cref="DPSBase.DataProcessor"/>s as an argument which may be null
+        /// </summary>
+        /// <param name="options">Additional options to be passed to the <see cref="DPSBase.DataSerializer"/> and <see cref="DPSBase.DataProcessor"/>s</param>
+        public SendRecieveOptions(Dictionary<string, string> options)
+            : base(options)
+        {
+            DataSerializer = DPSManager.GetDataSerializer<DS>();
+            DataProcessors = new List<DataProcessor>() {
+                DPSManager.GetDataProcessor<DP1>(),
+                DPSManager.GetDataProcessor<DP2>(),
+                DPSManager.GetDataProcessor<DP3>(),
+                DPSManager.GetDataProcessor<DP4>() };
+        }
+    }
+
+    /// <inheritdoc />
+    /// <typeparam name="DS">The type of <see cref="DPSBase.DataSerializer"/> to use</typeparam>
+    /// <typeparam name="DP1">The type of the first <see cref="DPSBase.DataProcessor"/> to use</typeparam>
+    /// <typeparam name="DP2">The type of the second <see cref="DPSBase.DataProcessor"/> to use</typeparam>
+    /// <typeparam name="DP3">The type of the third <see cref="DPSBase.DataProcessor"/> to use</typeparam>
+    /// <typeparam name="DP4">The type of the fourth <see cref="DPSBase.DataProcessor"/> to use</typeparam>
+    /// <typeparam name="DP5">The type of the fifth <see cref="DPSBase.DataProcessor"/> to use</typeparam>
+    public class SendRecieveOptions<DS, DP1, DP2, DP3, DP4, DP5> : SendReceiveOptions
+        where DS : DataSerializer
+        where DP1 : DataProcessor
+        where DP2 : DataProcessor
+        where DP3 : DataProcessor
+        where DP4 : DataProcessor
+        where DP5 : DataProcessor
+    {
+        /// <summary>
+        /// Initializes a new instance of the <see cref="SendReceiveOptions"/> class. The <see cref="DPSBase.DataSerializer"/> and 5 <see cref="DPSBase.DataProcessor"/>s while will be used are passed as generic parameters
+        /// Further options can be passed to the <see cref="DPSBase.DataSerializer"/> and <see cref="DPSBase.DataProcessor"/>s as an argument which may be null
+        /// </summary>
+        /// <param name="options">Additional options to be passed to the <see cref="DPSBase.DataSerializer"/> and <see cref="DPSBase.DataProcessor"/>s</param>
+        public SendRecieveOptions(Dictionary<string, string> options)
+            : base(options)
+        {
+            DataSerializer = DPSManager.GetDataSerializer<DS>();
+            DataProcessors = new List<DataProcessor>() {
+                DPSManager.GetDataProcessor<DP1>(),
+                DPSManager.GetDataProcessor<DP2>(),
+                DPSManager.GetDataProcessor<DP3>(),
+                DPSManager.GetDataProcessor<DP4>(),
+                DPSManager.GetDataProcessor<DP5>() };
+        }
+    }
+
+    /// <inheritdoc />
+    /// <typeparam name="DS">The type of <see cref="DPSBase.DataSerializer"/> to use</typeparam>
+    /// <typeparam name="DP1">The type of the first <see cref="DPSBase.DataProcessor"/> to use</typeparam>
+    /// <typeparam name="DP2">The type of the second <see cref="DPSBase.DataProcessor"/> to use</typeparam>
+    /// <typeparam name="DP3">The type of the third <see cref="DPSBase.DataProcessor"/> to use</typeparam>
+    /// <typeparam name="DP4">The type of the fourth <see cref="DPSBase.DataProcessor"/> to use</typeparam>
+    /// <typeparam name="DP5">The type of the fifth <see cref="DPSBase.DataProcessor"/> to use</typeparam>
+    /// <typeparam name="DP6">The type of the sixth <see cref="DPSBase.DataProcessor"/> to use</typeparam>
+    public class SendRecieveOptions<DS, DP1, DP2, DP3, DP4, DP5, DP6> : SendReceiveOptions
+        where DS : DataSerializer
+        where DP1 : DataProcessor
+        where DP2 : DataProcessor
+        where DP3 : DataProcessor
+        where DP4 : DataProcessor
+        where DP5 : DataProcessor
+        where DP6 : DataProcessor
+    {
+        /// <summary>
+        /// Initializes a new instance of the <see cref="SendReceiveOptions"/> class. The <see cref="DPSBase.DataSerializer"/> and 6 <see cref="DPSBase.DataProcessor"/>s while will be used are passed as generic parameters
+        /// Further options can be passed to the <see cref="DPSBase.DataSerializer"/> and <see cref="DPSBase.DataProcessor"/>s as an argument which may be null
+        /// </summary>
+        /// <param name="options">Additional options to be passed to the <see cref="DPSBase.DataSerializer"/> and <see cref="DPSBase.DataProcessor"/>s</param>
+        public SendRecieveOptions(Dictionary<string, string> options)
+            : base(options)
+        {
+            DataSerializer = DPSManager.GetDataSerializer<DS>();
+            DataProcessors = new List<DataProcessor>() {
+                DPSManager.GetDataProcessor<DP1>(),
+                DPSManager.GetDataProcessor<DP2>(),
+                DPSManager.GetDataProcessor<DP3>(),
+                DPSManager.GetDataProcessor<DP4>(),
+                DPSManager.GetDataProcessor<DP5>(),
+                DPSManager.GetDataProcessor<DP6>() };
+        }
+    }
+
+    /// <inheritdoc />
+    /// <typeparam name="DS">The type of <see cref="DPSBase.DataSerializer"/> to use</typeparam>
+    /// <typeparam name="DP1">The type of the first <see cref="DPSBase.DataProcessor"/> to use</typeparam>
+    /// <typeparam name="DP2">The type of the second <see cref="DPSBase.DataProcessor"/> to use</typeparam>
+    /// <typeparam name="DP3">The type of the third <see cref="DPSBase.DataProcessor"/> to use</typeparam>
+    /// <typeparam name="DP4">The type of the fourth <see cref="DPSBase.DataProcessor"/> to use</typeparam>
+    /// <typeparam name="DP5">The type of the fifth <see cref="DPSBase.DataProcessor"/> to use</typeparam>
+    /// <typeparam name="DP6">The type of the sixth <see cref="DPSBase.DataProcessor"/> to use</typeparam>
+    /// <typeparam name="DP7">The type of the seventh <see cref="DPSBase.DataProcessor"/> to use</typeparam>
+    public class SendRecieveOptions<DS, DP1, DP2, DP3, DP4, DP5, DP6, DP7> : SendReceiveOptions
+        where DS : DataSerializer
+        where DP1 : DataProcessor
+        where DP2 : DataProcessor
+        where DP3 : DataProcessor
+        where DP4 : DataProcessor
+        where DP5 : DataProcessor
+        where DP6 : DataProcessor
+        where DP7 : DataProcessor
+    {
+        /// <summary>
+        /// Initializes a new instance of the <see cref="SendReceiveOptions"/> class. The <see cref="DPSBase.DataSerializer"/> and 7 <see cref="DPSBase.DataProcessor"/>s while will be used are passed as generic parameters
+        /// Further options can be passed to the <see cref="DPSBase.DataSerializer"/> and <see cref="DPSBase.DataProcessor"/>s as an argument which may be null
+        /// </summary>
+        /// <param name="options">Additional options to be passed to the <see cref="DPSBase.DataSerializer"/> and <see cref="DPSBase.DataProcessor"/>s</param>
+        public SendRecieveOptions(Dictionary<string, string> options)
+            : base(options)
+        {
+            DataSerializer = DPSManager.GetDataSerializer<DS>();
+            DataProcessors = new List<DataProcessor>() {
+                DPSManager.GetDataProcessor<DP1>(),
+                DPSManager.GetDataProcessor<DP2>(),
+                DPSManager.GetDataProcessor<DP3>(),
+                DPSManager.GetDataProcessor<DP4>(),
+                DPSManager.GetDataProcessor<DP5>(),
+                DPSManager.GetDataProcessor<DP6>(),
+                DPSManager.GetDataProcessor<DP7>() };
+        }
+    }
+}